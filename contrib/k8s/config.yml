--- conflicted
+++ resolved
@@ -8,12 +8,8 @@
 data:
   elasticsearch.cluster_name: "docker-cluster"
   elasticsearch.heap_size: "4g"
-<<<<<<< HEAD
   api_url: http://10.108.33.5:8002
-=======
-  api_url: http://192.168.99.100:30081
   frontend_url: http://192.168.99.100:30080
->>>>>>> d05b721c
   nominatim_url: http://nominatim:8080/
   redis.conf: |
     maxmemory 500mb
