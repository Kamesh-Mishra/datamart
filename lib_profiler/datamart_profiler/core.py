--- conflicted
+++ resolved
@@ -219,24 +219,17 @@
             # Identify types
             structural_type, semantic_types_dict, additional_meta = \
                 identify_types(array, column_meta['name'], geo_data)
-<<<<<<< HEAD
-            
+
             updateColumn = [item for item in updated_columns if item.get('name') == column_meta['name']]
             if len(updateColumn) > 0:
                 structural_type = updateColumn[0]['structural_type']
                 semantic_types_dict = updateColumn[0]['semantic_types']
-                
-=======
-
->>>>>>> 4a32dd89
+
             # Identify overall column type (numerical, categorial, spatial, or temporal) and add it to 'dataset_types'
             column_type = determine_column_type(structural_type, semantic_types_dict)
             if column_type and column_type not in metadata['dataset_types']:
                 metadata['dataset_types'].append(column_type)
-<<<<<<< HEAD
-
-=======
->>>>>>> 4a32dd89
+
             # Set structural type
             column_meta['structural_type'] = structural_type
             # Add semantic types to the ones already present
