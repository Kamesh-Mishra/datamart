--- conflicted
+++ resolved
@@ -9,12 +9,9 @@
 import random
 import requests
 from sklearn.cluster import KMeans
-<<<<<<< HEAD
+from sklearn.exceptions import ConvergenceWarning
 import time
 from urllib.parse import urlencode
-=======
-from sklearn.exceptions import ConvergenceWarning
->>>>>>> ce5afe8a
 import warnings
 
 from .profile_types import identify_types
