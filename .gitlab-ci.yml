image: python:3.6

variables:
  DOCKER_HOST: tcp://docker:2375
  DOCKER_DRIVER: overlay2

services:
  - docker:dind

before_script:
  - curl -Lo /tmp/docker.tgz https://get.docker.com/builds/Linux/x86_64/docker-17.05.0-ce.tgz && tar -xf /tmp/docker.tgz -C /usr/local && rm /tmp/docker.tgz && export PATH=/usr/local/docker:$PATH && export DOCKER_HOST=tcp://docker:2375
  - docker info
  - curl -Lo /usr/local/bin/docker-compose "https://github.com/docker/compose/releases/download/1.24.0/docker-compose-$(uname -s)-$(uname -m)"
  - chmod +x /usr/local/bin/docker-compose

test:
  stage: test
  # Important note about this: the Docker server is on a separate host,
  # so exposed ports are at 'docker' not 'localhost', and
  # Docker containers can't reach the local runner!
  script:
    - pip install pipenv
    - pipenv install --deploy --system --dev
    - docker login -u gitlab-ci-token -p $CI_JOB_TOKEN registry.gitlab.com
    - |
      # Pull the base image so we don't have to build from scratch
      docker pull $CI_REGISTRY_IMAGE/base || true
      # Update the base image (maybe)
      chmod 644 Pipfile.lock docker/install_deps.py
      touch -t 200001010000.00 Pipfile.lock docker/install_deps.py
      ls -l Pipfile.lock docker/install_deps.py && shasum -a 1 Pipfile.lock docker/install_deps.py
      docker build -t datamart_base . \
        --cache-from=$CI_REGISTRY_IMAGE/base \
        -f base.Dockerfile
      # Push the updated image to the registry (might be no-op)
      docker tag datamart_base $CI_REGISTRY_IMAGE/base
      docker push $CI_REGISTRY_IMAGE/base
    - cp tests/ci.env .env
    - cat .env | while read l; do echo "export $l"; done >.env.sh && . .env.sh
    - export DATAMART_VERSION=$(git describe)
    - "sed -i 's/# CI: //' docker-compose.yml base.Dockerfile */Dockerfile"
    - python3 scripts/docker-compose-cached-build.py
    - docker-compose pull rabbitmq  # Don't build it
    - |
      patch -p1 <<'END'
      --- a/docker-compose.yml
      +++ b/docker-compose.yml
      @@ -7,4 +7,4 @@ services:
             - cluster.name=docker-cluster
             - bootstrap.memory_lock=true
      -      - ES_HEAP_SIZE=4g
      +      - ES_HEAP_SIZE=256m
           ulimits:
      END
    - docker-compose up -d elasticsearch rabbitmq
    - |
      # Wait for Elasticsearch to come up
      slept=0; while [ $slept -le 120 -a $(curl -s -o /dev/null -w "%{http_code}" http://docker:9200/) != 200 ]; do sleep 5; slept=$((slept + 5)); done
      if [ $slept -le 120 ]; then
        echo "Elasticsearch came up after ${slept}s"
      else
        echo "Elasticsearch didn't come up after ${slept}s"
        exit 1
      fi
    - docker-compose up -d coordinator lazo_server
    - sleep 10
    - docker-compose up -d profiler query querylb test_discoverer
    - |
      # Wait for profiling to end
      slept=0; while [ $slept -le 180 -a $(curl -s -o /dev/null -w "%{http_code}" http://docker:9200/datamart/_doc/datamart.test.basic) != 200 ]; do sleep 5; slept=$((slept + 5)); done
      if [ $slept -le 180 ]; then
        echo "Profiling ended after ${slept}s"
      else
        echo "Profiling didn't end after ${slept}s"
        docker-compose logs profiler
        exit 1
      fi
    - docker-compose ps
    - docker-compose logs profiler
    - |
      # Run tests
<<<<<<< HEAD
      if ! coverage run --branch tests/__main__.py; then docker-compose logs query; exit 1; fi
=======
      if ! coverage run --branch tests/__main__.py; then docker-compose logs query; docker-compose logs lazo_server; exit 1; fi
>>>>>>> e27f1de3
    - docker-compose down -t 30
    - coverage combine -a cov/
    - coverage html
  artifacts:
    paths:
      - htmlcov
    expire_in: 1 week<|MERGE_RESOLUTION|>--- conflicted
+++ resolved
@@ -79,11 +79,7 @@
     - docker-compose logs profiler
     - |
       # Run tests
-<<<<<<< HEAD
-      if ! coverage run --branch tests/__main__.py; then docker-compose logs query; exit 1; fi
-=======
       if ! coverage run --branch tests/__main__.py; then docker-compose logs query; docker-compose logs lazo_server; exit 1; fi
->>>>>>> e27f1de3
     - docker-compose down -t 30
     - coverage combine -a cov/
     - coverage html
