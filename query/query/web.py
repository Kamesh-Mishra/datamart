import aio_pika
import asyncio
from datetime import datetime
from dateutil.parser import parse
import elasticsearch
import hashlib
import logging
import json
import os
<<<<<<< HEAD
import prometheus_client
from prometheus_async.aio import time as prom_async_time
=======
import pickle
import shutil
>>>>>>> c6071baf
import tempfile
import tornado.ioloop
from tornado.routing import URLSpec
import tornado.httputil
import tornado.web
from tornado.web import HTTPError, RequestHandler
import zipfile

from datamart_core.augment import augment, \
    get_joinable_datasets, get_unionable_datasets
from datamart_core.common import log_future, Type
from datamart_core.materialize import get_dataset
from datamart_profiler import process_dataset

logger = logging.getLogger(__name__)


BUF_SIZE = 128000
MAX_STREAMED_SIZE = 1024 * 1024 * 1024
MAX_CONCURRENT = 2
SCORE_THRESHOLD = 0.0


BUCKETS = [0.5, 1.0, 5.0, 10.0, 20.0, 30.0, 60.0, 120.0, 300.0, 600.0]

PROM_SEARCH_TIME = prometheus_client.Histogram('req_search_seconds',
                                               "Search request time",
                                               buckets=BUCKETS)
PROM_SEARCH = prometheus_client.Counter('req_search_count',
                                        "Search requests")
PROM_DOWNLOAD_TIME = prometheus_client.Histogram('req_download_seconds',
                                                 "Download request time",
                                                 buckets=BUCKETS)
PROM_DOWNLOAD = prometheus_client.Counter('req_download_count',
                                          "Download requests")
PROM_METADATA_TIME = prometheus_client.Histogram('req_metadata_seconds',
                                                 "Metadata request time",
                                                 buckets=BUCKETS)
PROM_METADATA = prometheus_client.Counter('req_metadata_count',
                                          "Metadata requests")
PROM_AUGMENT_TIME = prometheus_client.Histogram('req_augment_seconds',
                                                "Augment request time",
                                                buckets=BUCKETS)
PROM_AUGMENT = prometheus_client.Counter('req_augment_count',
                                         "Augment requests")


class BaseHandler(RequestHandler):
    """Base class for all request handlers.
    """

    def get_json(self):
        type_ = self.request.headers.get('Content-Type', '')
        if not type_.startswith('application/json'):
            raise HTTPError(400, "Expected JSON")
        return json.loads(self.request.body.decode('utf-8'))

    def send_json(self, obj):
        if isinstance(obj, list):
            obj = {'results': obj}
        elif not isinstance(obj, dict):
            raise ValueError("Can't encode %r to JSON" % type(obj))
        self.set_header('Content-Type', 'application/json; charset=utf-8')
        return self.finish(json.dumps(obj))


class CorsHandler(BaseHandler):
    def _cors(self):
        self.set_header('Access-Control-Allow-Origin', '*')
        self.set_header('Access-Control-Allow-Methods', 'POST')
        self.set_header('Access-Control-Allow-Headers', 'Content-Type')

    def options(self):
        # CORS pre-flight
        self._cors()
        self.set_status(204)
        self.finish()


@tornado.web.stream_request_body
class QueryHandler(CorsHandler):
    """Base class for the query request handler.
    """
    def initialize(self):
        # self.bytes_read = 0
        self.data = b''

    def prepare(self):
        self.request.connection.set_max_body_size(MAX_STREAMED_SIZE)

    def data_received(self, data):
        # self.bytes_read += len(data)
        self.data += data

    def get_form_data(self):
        type_ = self.request.headers.get('Content-Type', '')
        if not type_.startswith('multipart/form-data'):
            raise HTTPError(400, "Expected multipart/form-data")
        args = dict()
        files = dict()
        tornado.httputil.parse_body_arguments(
            self.request.headers.get('Content-Type', ''),
            self.data,
            args,
            files
        )
        return args, files

    def get_json(self):
        type_ = self.request.headers.get('Content-Type', '')
        if not type_.startswith('application/json'):
            raise HTTPError(400, "Expected JSON")
        return json.loads(self.data.decode('utf-8'))

    def get_profile_data(self, filepath, metadata=None):
        # hashing data
        sha1 = hashlib.sha1()
        with open(filepath, 'rb') as f:
            while True:
                data = f.read(BUF_SIZE)
                if not data:
                    break
                sha1.update(data)
        hash_ = sha1.hexdigest()

        # checking for cached data
        cached_data = os.path.join('/cache', hash_)
        if os.path.exists(cached_data):
            return pickle.load(open(cached_data, 'rb'))

        # profile data and save
        data_profile = process_dataset(filepath, metadata)
        pickle.dump(data_profile, open(cached_data, 'wb'))
        return data_profile


class Query(QueryHandler):

    def search_d3m_dataset_id(self, metadata):
        dataset_id = ''
        if isinstance(metadata, dict):
            if 'about' not in metadata:
                return dataset_id
            id_ = 'datamart.d3m.' + \
                  metadata['about']['datasetID'].replace('_dataset', '')
            hits = self.application.elasticsearch.search(
                index='datamart',
                body={
                    'query': {
                        'match': {
                            '_id': id_,
                        },
                    },
                }
            )['hits']['hits']
            if not hits:
                logger.warning("Data not in DataMart!")
            else:
                dataset_id = id_
        return dataset_id

    def parse_query_variables(self, data, required=False):
        output = list()

        if not data:
            return output

        for variable in data:
            if 'type' not in variable:
                continue
            variable_query = list()

            # temporal
            # TODO: ignoring 'granularity' for now
            if 'temporal_entity' in variable['type']:
                variable_query.append({
                    'nested': {
                        'path': 'columns',
                        'query': {
                            'match': {'columns.semantic_types': Type.DATE_TIME},
                        },
                    },
                })
                start = end = None
                if 'start' in variable and 'end' in variable:
                    try:
                        start = parse(variable['start']).timestamp()
                        end = parse(variable['end']).timestamp()
                    except Exception:
                        pass
                elif 'start' in variable:
                    try:
                        start = parse(variable['start']).timestamp()
                        end = datetime.now().timestamp()
                    except Exception:
                        pass
                elif 'end' in variable:
                    try:
                        start = 0
                        end = parse(variable['end']).timestamp()
                    except Exception:
                        pass
                else:
                    pass
                if start and end:
                    variable_query.append({
                        'nested': {
                            'path': 'columns.coverage',
                            'query': {
                                'range': {
                                    'columns.coverage.range': {
                                        'gte': start,
                                        'lte': end,
                                        'relation': 'intersects'
                                    }
                                }
                            }
                        }
                    })

            # spatial
            # TODO: ignoring 'circle' and 'named_entities' for now
            elif 'geospatial_entity' in variable['type']:
                if 'bounding_box' in variable:
                    if ('latitude1' not in variable['bounding_box'] or
                            'latitude2' not in variable['bounding_box'] or
                            'longitude1' not in variable['bounding_box'] or
                            'longitude2' not in variable['bounding_box']):
                        continue
                    longitude1 = min(float(variable['bounding_box']['longitude1']),
                                     float(variable['bounding_box']['longitude2']))
                    longitude2 = max(float(variable['bounding_box']['longitude1']),
                                     float(variable['bounding_box']['longitude2']))
                    latitude1 = max(float(variable['bounding_box']['latitude1']),
                                    float(variable['bounding_box']['latitude2']))
                    latitude2 = min(float(variable['bounding_box']['latitude1']),
                                    float(variable['bounding_box']['latitude2']))
                    variable_query.append({
                        'nested': {
                            'path': 'spatial_coverage.ranges',
                            'query': {
                                'bool': {
                                    'filter': {
                                        'geo_shape': {
                                            'spatial_coverage.ranges.range': {
                                                'shape': {
                                                    'type': 'envelope',
                                                    'coordinates':
                                                        [[longitude1, latitude1],
                                                         [longitude2, latitude2]]
                                                },
                                                'relation': 'intersects'
                                            }
                                        }
                                    }
                                }
                            }
                        }
                    })

            # dataframe columns
            # TODO: ignoring this for now -- does not make much sense
            elif 'dataframe_columns' in variable['type']:
                pass

            # generic entity
            # TODO: ignoring 'about', 'variable_metadata',
            #  'variable_description', 'named_entities', and
            #  'column_values' for now
            elif 'generic_entity' in variable['type']:
                if 'variable_name' in variable:
                    name_query = list()
                    for name in variable['variable_name']:
                        name_query.append({
                            'nested': {
                                'path': 'columns',
                                'query': {
                                    'match': {'columns.name': name},
                                },
                            },
                        })
                    variable_query.append({
                        'bool': {
                            'should': name_query
                        }
                    })
                if 'variable_syntactic_type' in variable:
                    structural_query = list()
                    for type_ in variable['variable_syntactic_type']:
                        structural_query.append({
                            'nested': {
                                'path': 'columns',
                                'query': {
                                    'match': {'columns.structural_type': type_},
                                },
                            },
                        })
                    variable_query.append({
                        'bool': {
                            'should': structural_query
                        }
                    })
                if 'variable_semantic_type' in variable:
                    semantic_query = list()
                    for type_ in variable['variable_semantic_type']:
                        semantic_query.append({
                            'nested': {
                                'path': 'columns',
                                'query': {
                                    'match': {'columns.semantic_types': type_},
                                },
                            },
                        })
                    variable_query.append({
                        'bool': {
                            'should': semantic_query
                        }
                    })

            output.append({
                'bool': {
                    'must': variable_query,
                }
            })

        if required:
            return {
                'bool': {
                    'must': output,
                }
            }
        return {
            'bool': {
                'must': {
                    'match_all': {}
                },
                'should': output,
            }
        }

    def parse_query(self, query_json):
        query_args = list()

        # dataset
        # TODO: ignoring the following properties for now:
        #   keywords, creator, date_published, date_created, publisher, url
        dataset_query = list()
        if 'dataset' in query_json:
            if 'about' in query_json['dataset']:
                about_query = list()
                about_query.append({
                    'match': {
                        'description': {
                            'query': query_json['dataset']['about'],
                            'operator': 'or'
                        }
                    }
                })
                about_query.append({
                    'match': {
                        'name': {
                            'query': query_json['dataset']['about'],
                            'operator': 'or'
                        }
                    }
                })
                about_query.append({
                    'nested': {
                        'path': 'columns',
                        'query': {
                            'match': {
                                'columns.name': {
                                    'query': query_json['dataset']['about'],
                                    'operator': 'or'
                                }
                            }
                        }
                    }
                })
                dataset_query.append({
                    'bool': {
                        'should': about_query,
                        'minimum_should_match': 1
                    }
                })

            # name
            if 'name' in query_json['dataset']:
                name_query = list()
                for name in query_json['dataset']['name']:
                    name_query.append({
                        'match': {'name': name}
                    })
                dataset_query.append({
                    'bool': {
                        'should': name_query,
                        'minimum_should_match': 1
                    }
                })

            # description
            if 'description' in query_json['dataset']:
                desc_query = list()
                for name in query_json['dataset']['description']:
                    desc_query.append({
                        'match': {'description': name}
                    })
                dataset_query.append({
                    'bool': {
                        'should': desc_query,
                        'minimum_should_match': 1
                    }
                })

        if dataset_query:
            query_args.append(dataset_query)

        # required variables
        required_query = dict()
        if 'required_variables' in query_json:
            required_query = self.parse_query_variables(
                query_json['required_variables'],
                required=True
            )

        if required_query:
            query_args.append(required_query)

        # desired variables
        desired_query = dict()
        if 'desired_variables' in query_json:
            desired_query = self.parse_query_variables(
                query_json['desired_variables'],
                required=False
            )

        if desired_query:
            query_args.append(desired_query)

        return query_args

<<<<<<< HEAD
    @PROM_SEARCH_TIME.time()
    def post(self):
        PROM_SEARCH.inc()
=======
    async def post(self):
>>>>>>> c6071baf
        self._cors()

        args, files = self.get_form_data()

        # Params are 'query' and 'data'
        query = data = None
        if 'query' in args:
            query = json.loads(args['query'][0].decode('utf-8'))
        elif 'query' in files:
            query = json.loads(files['query'][0]['body'].decode('utf-8'))
        if 'data' in args:
            data = args['data'][0].decode('utf-8')
        elif 'data' in files:
            data = files['data'][0]['body'].decode('utf-8')

        # parameter: data
        data_profile = dict()
        if data:
            if not isinstance(data, (str, bytes)):
                logger.warning("Data is in the wrong format!")
                self.send_error(status_code=400)
                return

            if not os.path.exists(data):
                # data represents the entire file
                logger.warning("Data is not a path!")

                temp_file = tempfile.NamedTemporaryFile(mode='w', delete=False)
                temp_file.write(data)
                temp_file.close()

                data_profile = self.get_profile_data(temp_file.name)

                os.remove(temp_file.name)

            else:
                # data represents a file path
                logger.warning("Data is a path!")
                if os.path.isdir(data):
                    # path to a D3M dataset
                    data_file = os.path.join(data, 'tables', 'learningData.csv')
                    if not os.path.exists(data_file):
                        logger.warning("Data does not exist: %s", data_file)
                    else:
                        data_profile = self.get_profile_data(data_file)
                else:
                    # path to a CSV file
                    data_profile = self.get_profile_data(data)

        # parameter: query
        query_args = list()
        if query:
            query_args = self.parse_query(query)

        # At least one of them must be provided
        if not query_args and not data_profile:
            self.send_error(status_code=400)
            return

        if not data_profile:
            # logger.info("Query: %r", query_args)
            hits = self.application.elasticsearch.search(
                index='datamart',
                body={
                    'query': {
                        'bool': {
                            'must': query_args,
                        },
                    },
                },
            )['hits']['hits']

            results = []
            for h in hits:
                meta = h.pop('_source')
                materialize = meta.get('materialize', {})
                if 'description' in meta and len(meta['description']) > 100:
                    meta['description'] = meta['description'][:100] + "..."
                results.append(dict(
                    id=h['_id'],
                    score=h['_score'],
                    discoverer=materialize['identifier'],
                    metadata=meta,
                    join_columns=[],
                    union_columns=[],
                ))
            self.send_json({'results': results})
        else:
            query_param = None
            if query_args:
                # logger.info("Query: %r", query_args)
                query_param = query_args

            join_results = get_joinable_datasets(
                es=self.application.elasticsearch,
                data_profile=data_profile,
                query_args=query_param
            )['results']
            union_results = get_unionable_datasets(
                es=self.application.elasticsearch,
                data_profile=data_profile,
                query_args=query_param,
                fuzzy=True
            )['results']

            results = []
            for r in join_results:
                if r['score'] < SCORE_THRESHOLD:
                    continue
                results.append(dict(
                    id=r['id'],
                    score=r['score'],
                    metadata=r['metadata'],
                    join_columns=r['columns'],
                ))
            for r in union_results:
                if r['score'] < SCORE_THRESHOLD:
                    continue
                results.append(dict(
                    id=r['id'],
                    score=r['score'],
                    metadata=r['metadata'],
                    union_columns=r['columns'],
                ))

            self.send_json({
                'results':
                    sorted(
                        results,
                        key=lambda item: item['score'],
                        reverse=True
                    )
            })


class RecursiveZipWriter(object):
    def __init__(self, write):
        self._write = write
        self._zip = zipfile.ZipFile(self, 'w')

    def write_recursive(self, src, dst):
        if os.path.isdir(src):
            for name in os.listdir(src):
                self.write_recursive(os.path.join(src, name),
                                     dst + '/' + name)
        else:
            self._zip.write(src, dst)

    def write(self, data):
        self._write(data)
        return len(data)

    def flush(self):
        return

    def close(self):
        self._zip.close()


class Download(CorsHandler):
    TIMEOUT = 300

    @prom_async_time(PROM_DOWNLOAD_TIME)
    async def get(self, dataset_id):
        PROM_DOWNLOAD.inc()

        output_format = self.get_query_argument('format', 'csv')

        # Get materialization data from Elasticsearch
        es = self.application.elasticsearch
        try:
            metadata = es.get('datamart', '_doc', id=dataset_id)['_source']
        except elasticsearch.NotFoundError:
            raise HTTPError(404)
        materialize = metadata.get('materialize', {})

        # If there's a direct download URL
        if 'direct_url' in materialize and output_format == 'csv':
            # Redirect the client to it
            self.redirect(materialize['direct_url'])
        else:
            getter = get_dataset(metadata, dataset_id, format=output_format)
            try:
                dataset_path = getter.__enter__()
            except Exception:
                self.set_status(500)
                self.send_json(dict(error="Materializer reports failure"))
                raise
            try:
                if os.path.isfile(dataset_path):
                    self.set_header('Content-Type', 'application/octet-stream')
                    self.set_header('X-Content-Type-Options', 'nosniff')
                    self.set_header('Content-Disposition',
                                    'attachment; filename="%s"' % dataset_id)
                    with open(dataset_path, 'rb') as fp:
                        buf = fp.read(4096)
                        while buf:
                            self.write(buf)
                            if len(buf) != 4096:
                                break
                            buf = fp.read(4096)
                else:  # Directory
                    self.set_header('Content-Type', 'application/zip')
                    self.set_header(
                        'Content-Disposition',
                        'attachment; filename="%s.zip"' % dataset_id)
                    writer = RecursiveZipWriter(self.write)
                    writer.write_recursive(dataset_path, '')
                    writer.close()
                self.finish()
            finally:
                getter.__exit__(None, None, None)


class Metadata(CorsHandler):
    @PROM_METADATA_TIME.time()
    def get(self, dataset_id):
        PROM_METADATA.inc()

        es = self.application.elasticsearch
        try:
            metadata = es.get('datamart', '_doc', id=dataset_id)['_source']
        except elasticsearch.NotFoundError:
            raise HTTPError(404)

        self.send_json(metadata)


<<<<<<< HEAD
class Augment(CorsHandler):
    @PROM_AUGMENT_TIME.time()
    def post(self):
        PROM_AUGMENT.inc()
        self._cors()

        self.set_header('Content-Type', 'text/plain')
        return self.finish("Not yet implemented")
=======
class Augment(QueryHandler):
    async def post(self):

        args, files = self.get_form_data()

        # Params are 'task' and 'data'
        task = data = destination = None
        if 'task' in args:
            task = json.loads(args['task'][0].decode('utf-8'))
        elif 'task' in files:
            task = json.loads(files['task'][0]['body'].decode('utf-8'))
        if 'data' in args:
            data = args['data'][0].decode('utf-8')
        elif 'data' in files:
            data = files['data'][0]['body'].decode('utf-8')
        if 'destination' in args:
            destination = args['destination'][0].decode('utf-8')
        elif 'destination' in files:
            destination = files['destination'][0]['body'].decode('utf-8')

        # both parameters must be provided
        if not task or not data:
            self.send_error(status_code=400)
            return

        if not isinstance(data, (str, bytes)):
            logger.warning("Data is in the wrong format!")
            self.send_error(status_code=400)
            return

        tmp = False
        data_path = None
        if not os.path.exists(data):
            # data represents the entire file
            logger.warning("Data is not a path!")

            tmp = True
            temp_file = tempfile.NamedTemporaryFile(mode='w', delete=False)
            temp_file.write(data)
            temp_file.close()

            data_path = temp_file.name
            data_profile = self.get_profile_data(data_path)

        else:
            # data represents a file path
            logger.warning("Data is a path!")
            if os.path.isdir(data):
                # path to a D3M dataset
                data_file = os.path.join(data, 'tables', 'learningData.csv')
                if not os.path.exists(data_file):
                    logger.warning("Data does not exist: %s", data_file)
                else:
                    data_path = data_file
                    data_profile = self.get_profile_data(data_file)
            else:
                # path to a CSV file
                data_path = data
                data_profile = self.get_profile_data(data)

        # augment
        new_path = augment(
            self.application.elasticsearch,
            data_path,
            data_profile,
            task,
            destination=destination
        )

        if destination:
            # send the path
            self.set_header('Content-Type', 'text/plain; charset=utf-8')
            self.write(new_path)
        else:
            # send a zip file
            self.set_header('Content-Type', 'application/zip')
            self.set_header(
                'Content-Disposition',
                'attachment; filename="augmentation.zip"')
            writer = RecursiveZipWriter(self.write)
            writer.write_recursive(new_path, '')
            writer.close()
            shutil.rmtree(os.path.abspath(os.path.join(new_path, '..')))
        self.finish()

        if tmp:
            os.remove(data_path)
>>>>>>> c6071baf


class Application(tornado.web.Application):
    def __init__(self, *args, es, **kwargs):
        super(Application, self).__init__(*args, **kwargs)

        self.work_tickets = asyncio.Semaphore(MAX_CONCURRENT)

        self.elasticsearch = es
        self.channel = None

        log_future(asyncio.get_event_loop().create_task(self._amqp()), logger)

    async def _amqp(self):
        connection = await aio_pika.connect_robust(
            host=os.environ['AMQP_HOST'],
            login=os.environ['AMQP_USER'],
            password=os.environ['AMQP_PASSWORD'],
        )
        self.channel = await connection.channel()
        await self.channel.set_qos(prefetch_count=1)


def make_app(debug=False):
    es = elasticsearch.Elasticsearch(
        os.environ['ELASTICSEARCH_HOSTS'].split(',')
    )

    return Application(
        [
            URLSpec('/search', Query, name='search'),
            URLSpec('/download/([^/]+)', Download, name='download'),
            URLSpec('/metadata/([^/]+)', Metadata, name='metadata'),
            URLSpec('/augment', Augment, name='augment'),
        ],
        debug=debug,
        serve_traceback=True,
        es=es,
    )


def main():
    logging.root.handlers.clear()
    logging.basicConfig(level=logging.INFO,
                        format="%(asctime)s %(levelname)s: %(message)s")
    prometheus_client.start_http_server(8000)

    app = make_app()
    app.listen(8002, xheaders=True)
    loop = tornado.ioloop.IOLoop.current()
    loop.start()


if __name__ == '__main__':
    main()<|MERGE_RESOLUTION|>--- conflicted
+++ resolved
@@ -7,13 +7,10 @@
 import logging
 import json
 import os
-<<<<<<< HEAD
+import pickle
 import prometheus_client
 from prometheus_async.aio import time as prom_async_time
-=======
-import pickle
 import shutil
->>>>>>> c6071baf
 import tempfile
 import tornado.ioloop
 from tornado.routing import URLSpec
@@ -455,13 +452,9 @@
 
         return query_args
 
-<<<<<<< HEAD
-    @PROM_SEARCH_TIME.time()
-    def post(self):
+    @prom_async_time(PROM_SEARCH_TIME)
+    async def post(self):
         PROM_SEARCH.inc()
-=======
-    async def post(self):
->>>>>>> c6071baf
         self._cors()
 
         args, files = self.get_form_data()
@@ -690,18 +683,11 @@
         self.send_json(metadata)
 
 
-<<<<<<< HEAD
-class Augment(CorsHandler):
-    @PROM_AUGMENT_TIME.time()
-    def post(self):
+class Augment(QueryHandler):
+    @prom_async_time(PROM_AUGMENT_TIME)
+    async def post(self):
         PROM_AUGMENT.inc()
         self._cors()
-
-        self.set_header('Content-Type', 'text/plain')
-        return self.finish("Not yet implemented")
-=======
-class Augment(QueryHandler):
-    async def post(self):
 
         args, files = self.get_form_data()
 
@@ -787,7 +773,6 @@
 
         if tmp:
             os.remove(data_path)
->>>>>>> c6071baf
 
 
 class Application(tornado.web.Application):
