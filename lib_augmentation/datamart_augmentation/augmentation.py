import dask.dataframe
from dask import delayed
from distributed import Client
import copy
import io
import json
import logging
import numpy as np
import os
import pandas as pd
import tempfile
import time
import uuid

from datamart_augmentation.dask import local_dask_cluster
from datamart_materialize.d3m import d3m_metadata
from datamart_materialize import types


logger = logging.getLogger(__name__)


class AugmentationError(ValueError):
    """Error during augmentation.
    """


temporal_resolutions = [
    'second',
    'minute',
    'hour',
    'date'
]


temporal_resolution_format = {
    'second': '%Y-%m-%d %H:%M:%S',
    'minute': '%Y-%m-%d %H:%M',
    'hour': '%Y-%m-%d %H',
    'date': '%Y-%m-%d'
}


def convert_data_types(data, columns, columns_metadata, drop=False):
    """
    Converts columns in a dataset (pandas.DataFrame) to their corresponding
    data types, based on the provided metadata.
    """

    data.set_index(
        [columns_metadata[column]['name'] for column in columns],
        drop=drop,
        inplace=True
    )

    for i in range(len(columns)):
        index = columns[i]
        column = columns_metadata[index]
        name = column['name']
        if types.DATE_TIME in column['semantic_types']:
            start = time.perf_counter()
            if isinstance(data.index, pd.MultiIndex):
                data.index = data.index.set_levels(
                    [data.index.levels[j] if j != i
                     else pd.to_datetime(data.index.levels[j], errors='coerce')
                     for j in range(len(data.index.levels))]
                )
            else:
                data.index = pd.to_datetime(data.index, errors='coerce')
            logger.info("Column %s converted to datetime in %.4fs" %
                        (name, (time.perf_counter() - start)))
        elif column['structural_type'] == types.INTEGER:
            start = time.perf_counter()
            if isinstance(data.index, pd.MultiIndex):
                data.index = data.index.set_levels(
                    [data.index.levels[j] if j != i
                     else pd.to_numeric(data.index.levels[j], errors='coerce', downcast='integer')
                     for j in range(len(data.index.levels))]
                )
            else:
                data.index = pd.to_numeric(data.index, errors='coerce', downcast='integer')
            logger.info("Column %s converted to numeric (int) in %.4fs" %
                        (name, (time.perf_counter() - start)))
        elif column['structural_type'] == types.FLOAT:
            start = time.perf_counter()
            if isinstance(data.index, pd.MultiIndex):
                data.index = data.index.set_levels(
                    [data.index.levels[j] if j != i
                     else pd.to_numeric(data.index.levels[j], errors='coerce', downcast='float')
                     for j in range(len(data.index.levels))]
                )
            else:
                data.index = pd.to_numeric(data.index, errors='coerce', downcast='float')
            logger.info("Column %s converted to numeric (float) in %.4fs" %
                        (name, (time.perf_counter() - start)))

    return data


def match_temporal_resolutions(input_data, companion_data):
    """Matches the resolutions between the datasets.

    This takes in example indexes, and returns a function to update future
    indexes. This is because we are streaming, and want to decide once how to
    process multiple batches.
    """

    if isinstance(input_data.index, pd.MultiIndex):
        # TODO: support MultiIndex
        pass
    elif (isinstance(input_data.index, pd.DatetimeIndex)
          and isinstance(companion_data.index, pd.DatetimeIndex)):
        return match_column_temporal_resolutions(input_data.index, companion_data.index)

    return lambda input_idx, comp_idx: (input_idx, comp_idx)  # no-op


def match_column_temporal_resolutions(index_1, index_2):
    """Matches the resolutions between the dataset indices.
    """

    resolution_1 = check_temporal_resolution(index_1)
    resolution_2 = check_temporal_resolution(index_2)
    if (temporal_resolutions.index(resolution_1) >
            temporal_resolutions.index(resolution_2)):
        # Change resolution of second index to the first's
        fmt = temporal_resolution_format[resolution_1]
        return lambda idx1, idx2: (idx1, idx2.strftime(fmt))
    else:
        # Change resolution of first index to the second's
        fmt = temporal_resolution_format[resolution_2]
        _idx1 = index_1.strftime(fmt)  # Cache it for speed
        return lambda idx1, idx2: (_idx1, idx2)


def check_temporal_resolution(data):
    """Returns the resolution of the temporal attribute.
    """

    if not data.is_all_dates:
        return None
    for res in temporal_resolutions[:-1]:
        if len(set([eval('x.%s' % res) for x in data[data.notnull()]])) > 1:
            return res
    return 'date'


def perform_aggregations(data, groupby_columns, original_columns):
    """Performs group by on dataset after join, to keep the shape of the
    new, augmented dataset the same as the original, input data.
    """

    col_indices = {
        col: idx for idx, col in enumerate(data.columns)
    }

    def first(series):
        return series.iloc[0]

<<<<<<< HEAD
    if True:  # data.duplicated(groupby_columns).any():
        start = time.perf_counter()
        groupby_set = set(groupby_columns)
        agg_columns = [col for col in data.columns if col not in groupby_set]
        agg_functions = dict()
        for column in agg_columns:
            if column in original_columns:
                agg_functions[column] = [first]
=======
    start = time.perf_counter()
    groupby_set = set(groupby_columns)
    agg_columns = [col for col in data.columns if col not in groupby_set]
    agg_functions = dict()
    for column in agg_columns:
        if column in original_columns:
            agg_functions[column] = [first]
        else:
            if ('int' in str(data.dtypes[column]) or
                    'float' in str(data.dtypes[column])):
                agg_functions[column] = [
                    np.mean, np.sum, np.max, np.min
                ]
>>>>>>> ff3bb0e5
            else:
                # Just pick the first value
                agg_functions[column] = [first]
    if not agg_functions:
        raise AugmentationError("No numerical columns to perform aggregation.")

    # Perform group-by
    data = data.groupby(by=groupby_columns).agg(agg_functions)

    # Put the group-by columns back in
    data = data.reset_index(drop=False)

    # Reorder columns
    data = data[sorted(
        data.columns,
        key=lambda col: col_indices.get(col[0], 999999999)
    )]

    # Rename columns
    data.columns = [
        col if not isinstance(col, tuple)  # Group-by column
        else (
            # Aggregated columns
            col[0].strip() if col[1] == 'first'
            else ' '.join(col[::-1]).strip()
        )
        for col in data.columns
    ]

    logger.info("Aggregations completed in %.4fs" % (time.perf_counter() - start))
    return data


CHUNK_SIZE_ROWS = 10_000


def _join_chunk(
        augment_data, how,
        augment_join_columns_idx, augment_metadata,
        drop_columns, update_idx, original_data,
):
    # Convert data types
    augment_data = convert_data_types(
        augment_data,
        augment_join_columns_idx,
        augment_metadata['columns'],
        drop=True,  # Drop the join columns on that side (avoid duplicates)
    )

    # Match temporal resolutions
    original_data_res, augment_data = update_idx(original_data, augment_data)

    # Filter columns
    if drop_columns:
        augment_data = augment_data.drop(drop_columns, axis=1)

    # Join
    joined_chunk = original_data_res.join(
        augment_data,
        how=how,
        rsuffix='_r'
    )

    # Drop the join columns we set as index
    joined_chunk.reset_index(drop=True, inplace=True)

    return joined_chunk


def join(original_data, augment_data_path, original_metadata, augment_metadata,
         destination_csv,
         left_columns, right_columns,
         how='left', columns=None, return_only_datamart_data=False,
         dask_client=None):
    """
    Performs a join between original_data (pandas.DataFrame)
    and augment_data (pandas.DataFrame) using left_columns and right_columns.

    Returns the new pandas.DataFrame object.
    """

    if dask_client is None:
        dask_client = Client(local_dask_cluster())

    augment_data_columns = [col['name'] for col in augment_metadata['columns']]

    # only converting data types for columns involved in augmentation
    original_join_columns_idx = []
    augment_join_columns_idx = []
    for left, right in zip(left_columns, right_columns):
        if len(left) > 1 or len(right) > 1:
            raise AugmentationError("Datamart currently does not support "
                                    "combination of columns for augmentation.")
        original_join_columns_idx.append(left[0])
        augment_join_columns_idx.append(right[0])

    original_data = convert_data_types(
        original_data,
        original_join_columns_idx,
        original_metadata['columns'],
        drop=False,  # Keep the values of join columns from this side
    )

    logger.info("Performing join...")

    # join columns
    original_join_columns = list()
    augment_join_columns = list()
    for left, right in zip(left_columns, right_columns):
        left_name = original_data.columns[left[0]]
        right_name = augment_data_columns[right[0]]
        if right_name == left_name:
            right_name += '_r'
        original_join_columns.append(left_name)
        augment_join_columns.append(right_name)

    # Read a sample
    first_augment_data = pd.read_csv(
        augment_data_path,
        error_bad_lines=False,
        nrows=CHUNK_SIZE_ROWS,
    )

    # Columns to drop
    drop_columns = None
    if columns:
        drop_columns = list(
            # Drop all the columns in augment_data
            set(augment_data_columns[c] for c in columns)
            # except
            - (
                # the requested columns
                set(columns)
                # and the join columns
                | {col[0] for col in right_columns}
            )
        )

    # Guess temporal resolutions
    update_idx = match_temporal_resolutions(original_data, first_augment_data)

    # Parallel join
    augment_data = dask.dataframe.read_csv(
        augment_data_path,
        error_bad_lines=False,
    ).to_delayed()
    _join_delayed = delayed(_join_chunk)
    join_ = [
        _join_delayed(
            df, how,
            augment_join_columns_idx, augment_metadata,
            drop_columns, update_idx, original_data,
        )
        for df in augment_data
    ]
    join_ = dask.dataframe.from_delayed(join_)

    # qualities
    qualities_list = list()

    if return_only_datamart_data:
        # dropping columns from original data
        drop_columns = list()
        intersection = set(original_data.columns).intersection(set(first_augment_data.columns))
        if len(intersection) > 0:
            drop_columns = list(intersection)
        drop_columns += list(set(original_data.columns).difference(intersection))
        join_ = join_.drop(drop_columns, axis=1)
        if len(intersection) > 0:
            rename = dict()
            for column in intersection:
                rename[column + '_r'] = column
            join_ = join_.rename(columns=rename)

        # dropping rows with all null values
        join_.dropna(axis=0, how='all', inplace=True)

        join_ = dask_client.gather(dask_client.compute(join_))
    else:
        # aggregations
        join_ = perform_aggregations(
            join_,
            original_join_columns,
            original_data.columns,
        )

        # removing duplicated join columns
        join_ = join_.drop(
            list(set(augment_join_columns).intersection(set(join_.columns))),
            axis=1
        )

        join_ = dask_client.gather(dask_client.compute(join_))

        original_columns_set = set(original_data.columns)
        new_columns = [
            col for col in join_.columns if col not in original_columns_set
        ]
        qualities_list.append(dict(
            qualName='augmentation_info',
            qualValue=dict(
                new_columns=new_columns,
                removed_columns=[],
                nb_rows_before=original_data.shape[0],
                nb_rows_after=join_.shape[0],
                augmentation_type='join'
            ),
            qualValueType='dict'
        ))

    join_.to_csv(destination_csv, index=False)

    # Build a dict of information about all columns
    columns_metadata = dict()
    for column in original_metadata['columns']:
        columns_metadata[column['name']] = column
    for column in augment_metadata['columns']:
        names = [
            column['name'],
            column['name'] + '_r'
        ]
        # agg names
        all_names = ['sum ' + name for name in names]
        all_names += ['mean ' + name for name in names]
        all_names += ['amax ' + name for name in names]
        all_names += ['amin ' + name for name in names]
        all_names += ['first ' + name for name in names]
        all_names += names
        for name in all_names:
            column_metadata = copy.deepcopy(column)
            column_metadata['name'] = name
            if ('sum' in name or 'mean' in name
                    or 'amax' in name or 'amin' in name):
                column_metadata['structural_type'] = types.FLOAT
            columns_metadata[name] = column_metadata

    # Then construct column metadata by looking them up in the dict
    columns_metadata = [columns_metadata[name] for name in join_.columns]

    return {
        'columns': columns_metadata,
        'size': os.path.getsize(destination_csv),
        'qualities': qualities_list,
    }


def union(original_data, augment_data_path, original_metadata, augment_metadata,
          destination_csv,
          left_columns, right_columns,
          return_only_datamart_data=False):
    """
    Performs a union between original_data (pandas.DataFrame)
    and augment_data_path (path to CSV file) using columns.

    Returns the new pandas.DataFrame object.
    """

    augment_data_columns = [col['name'] for col in augment_metadata['columns']]

    logger.info(
        "Performing union, original_data: %r, augment_data: %r, "
        "left_columns: %r, right_columns: %r",
        original_data.columns, augment_data_columns,
        left_columns, right_columns,
    )

    # Column renaming
    rename = dict()
    for left, right in zip(left_columns, right_columns):
        rename[augment_data_columns[right[0]]] = original_data.columns[left[0]]

    # Missing columns will be created as NaN
    missing_columns = list(
        set(original_data.columns) - set(augment_data_columns)
    )

    # Sequential d3mIndex if needed, picking up from the last value
    # FIXME: Generated d3mIndex might collide with other splits?
    d3mIndex = None
    if 'd3mIndex' in original_data.columns:
        d3mIndex = int(original_data['d3mIndex'].max() + 1)

    logger.info("renaming: %r, missing_columns: %r", rename, missing_columns)

    # Streaming union
    start = time.perf_counter()
    with open(destination_csv, 'w', newline='') as fout:
        # Write original data
        fout.write(','.join(original_data.columns) + '\n')
        total_rows = 0
        if not return_only_datamart_data:
            original_data.to_csv(fout, index=False, header=False)
            total_rows += len(original_data)

        # Iterate on chunks of augment data
        augment_data_chunks = pd.read_csv(
            augment_data_path,
            error_bad_lines=False,
            chunksize=CHUNK_SIZE_ROWS,
        )
        for augment_data in augment_data_chunks:
            # Rename columns to match
            augment_data = augment_data.rename(columns=rename)

            # Add d3mIndex if needed
            if d3mIndex is not None:
                augment_data['d3mIndex'] = np.arange(
                    d3mIndex,
                    d3mIndex + len(augment_data),
                )
                d3mIndex += len(augment_data)

            # Add empty column for the missing ones
            for name in missing_columns:
                augment_data[name] = np.nan

            # Reorder columns
            augment_data = augment_data[original_data.columns]

            # Add to CSV output
            augment_data.to_csv(fout, index=False, header=False)
            total_rows += len(augment_data)
    logger.info("Union completed in %.4fs" % (time.perf_counter() - start))

    return {
        'columns': original_metadata['columns'],
        'size': os.path.getsize(destination_csv),
        'qualities': [dict(
            qualName='augmentation_info',
            qualValue=dict(
                new_columns=[],
                removed_columns=[],
                nb_rows_before=original_data.shape[0],
                nb_rows_after=total_rows,
                augmentation_type='union'
            ),
            qualValueType='dict'
        )],
    }


def augment(data, newdata, metadata, task, columns=None, destination=None,
            return_only_datamart_data=False, dask_client=None):
    """
    Augments original data based on the task.

    :param data: the data to be augmented, as bytes.
    :param newdata: the path to the CSV file to augment with.
    :param metadata: the metadata of the data to be augmented.
    :param task: the augmentation task.
    :param columns: a list of column indices from newdata that will be added to data
    :param destination: location to save the files.
    :param return_only_datamart_data: only returns the portion of newdata that matches
      well with data.
    :param dask_client: the dask client that will be used to run computations
    """

    if 'id' not in task:
        raise AugmentationError("Dataset id for the augmentation task not provided")

    # TODO: add support for combining multiple columns before an augmentation
    #   e.g.: [['street number', 'street', 'city']] and [['address']]
    #   currently, Datamart does not support such cases
    #   this means that spatial joins (with GPS) are not supported for now

    # Prepare output D3M structure
    if destination is None:
        destination = tempfile.mkdtemp(prefix='datamart_aug_')
    os.mkdir(destination)
    os.mkdir(os.path.join(destination, 'tables'))
    destination_csv = os.path.join(destination, 'tables', 'learningData.csv')
    destination_metadata = os.path.join(destination, 'datasetDoc.json')

    # Perform augmentation
    if task['augmentation']['type'] == 'join':
        output_metadata = join(
            pd.read_csv(io.BytesIO(data), error_bad_lines=False),
            newdata,
            metadata,
            task['metadata'],
            destination_csv,
            task['augmentation']['left_columns'],
            task['augmentation']['right_columns'],
            columns=columns,
            return_only_datamart_data=return_only_datamart_data,
            dask_client=dask_client,
        )
    elif task['augmentation']['type'] == 'union':
        output_metadata = union(
            pd.read_csv(io.BytesIO(data), error_bad_lines=False),
            newdata,
            metadata,
            task['metadata'],
            destination_csv,
            task['augmentation']['left_columns'],
            task['augmentation']['right_columns'],
            return_only_datamart_data=return_only_datamart_data,
        )
    else:
        raise AugmentationError("Augmentation task not provided")

    # Write out the D3M metadata
    d3m_meta = d3m_metadata(uuid.uuid4().hex, output_metadata)
    with open(destination_metadata, 'w') as fp:
        json.dump(d3m_meta, fp, sort_keys=True, indent=2)

    return destination<|MERGE_RESOLUTION|>--- conflicted
+++ resolved
@@ -157,16 +157,6 @@
     def first(series):
         return series.iloc[0]
 
-<<<<<<< HEAD
-    if True:  # data.duplicated(groupby_columns).any():
-        start = time.perf_counter()
-        groupby_set = set(groupby_columns)
-        agg_columns = [col for col in data.columns if col not in groupby_set]
-        agg_functions = dict()
-        for column in agg_columns:
-            if column in original_columns:
-                agg_functions[column] = [first]
-=======
     start = time.perf_counter()
     groupby_set = set(groupby_columns)
     agg_columns = [col for col in data.columns if col not in groupby_set]
@@ -180,7 +170,6 @@
                 agg_functions[column] = [
                     np.mean, np.sum, np.max, np.min
                 ]
->>>>>>> ff3bb0e5
             else:
                 # Just pick the first value
                 agg_functions[column] = [first]
