--- conflicted
+++ resolved
@@ -44,7 +44,7 @@
       - 50051:50051
     volumes:
       - datasets:/datasets
-      - lazo-data:/lazo-data
+      - dataset-cache:/dataset_cache
       - ../data/seed_datasets_current:/d3m_seed_datasets:ro
       - ../data/seed_datasets_data_augmentation:/d3m_seed_datasets_augmentation:ro
   coordinator:
@@ -84,7 +84,6 @@
       - datasets:/datasets
       - dataset-cache:/dataset_cache
       - query-cache:/cache
-      - lazo-data:/lazo-data
       - ../data/seed_datasets_current:/d3m_seed_datasets:ro
       - ../data/seed_datasets_data_augmentation:/d3m_seed_datasets_augmentation:ro
   querylb:
@@ -109,11 +108,7 @@
     volumes:
       # CI: - ./cov:/cov
       - datasets:/datasets
-<<<<<<< HEAD
-      - lazo-data:/lazo-data
-=======
       - dataset-cache:/dataset_cache
->>>>>>> 6628298a
       - ../data/seed_datasets_current:/d3m_seed_datasets:ro
       - ../data/seed_datasets_data_augmentation:/d3m_seed_datasets_augmentation:ro
   prometheus:
@@ -199,5 +194,4 @@
   datasets:
   dataset-cache:
   query-cache:
-  lazo-data:
   prometheus: