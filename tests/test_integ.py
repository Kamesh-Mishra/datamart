--- conflicted
+++ resolved
@@ -832,7 +832,6 @@
                     'dataResources': [
                         {
                             'columns': [
-<<<<<<< HEAD
                                 {
                                     'colIndex': 0,
                                     'colName': 'number',
@@ -865,48 +864,10 @@
                                 },
                             ],
                             'isCollection': False,
-                            'resFormat': ['text/csv'],
+                            'resFormat': {'text/csv': ["csv"]},
                             'resID': 'learningData',
                             'resPath': 'tables/learningData.csv',
                             'resType': 'table',
-=======
-                            {
-                                'colIndex': 0,
-                                'colName': 'number',
-                                'colType': 'integer',
-                                'role': ['attribute'],
-                            },
-                            {
-                                'colIndex': 1,
-                                'colName': 'desk_faces',
-                                'colType': 'string',
-                                'role': ['attribute'],
-                            },
-                            {
-                                'colIndex': 2,
-                                'colName': 'name',
-                                'colType': 'string',
-                                'role': ['attribute'],
-                            },
-                            {
-                                'colIndex': 3,
-                                'colName': 'country',
-                                'colType': 'string',
-                                'role': ['attribute'],
-                            },
-                            {
-                                'colIndex': 4,
-                                'colName': 'what',
-                                'colType': 'string',
-                                'role': ['attribute'],
-                            },
-                        ],
-                        'isCollection': False,
-                        'resFormat': {'text/csv': ["csv"]},
-                        'resID': 'learningData',
-                        'resPath': 'tables/learningData.csv',
-                        'resType': 'table',
->>>>>>> 2e62f2bf
                         },
                     ],
                     'qualities': [
