--- conflicted
+++ resolved
@@ -25,13 +25,6 @@
 MAX_CONCURRENT = 2
 
 
-<<<<<<< HEAD
-def materialize_and_process_dataset(
-    dataset_id, metadata,
-    lazo_client, nominatim,
-):
-    with get_dataset(metadata, dataset_id) as dataset_path:
-=======
 PROM_DOWNLOADING = prometheus_client.Gauge(
     'profile_downloading_count', "Number of datasets currently downloading",
 )
@@ -51,13 +44,15 @@
         metric.dec(amount)
 
 
-def materialize_and_process_dataset(dataset_id, metadata, lazo_client):
+def materialize_and_process_dataset(
+    dataset_id, metadata,
+    lazo_client, nominatim,
+):
     with contextlib.ExitStack() as stack:
         with prom_incremented(PROM_DOWNLOADING):
             dataset_path = stack.enter_context(
                 get_dataset(metadata, dataset_id)
             )
->>>>>>> 17abc82d
         materialize = metadata.pop('materialize')
 
         # Check for Excel file format
@@ -73,33 +68,19 @@
                 xls_to_csv(dataset_path + '.xls', dst)
 
         # Profile
-<<<<<<< HEAD
-        start = time.perf_counter()
-        metadata = process_dataset(  ###
-            data=dataset_path,
-            dataset_id=dataset_id,
-            metadata=metadata,
-            lazo_client=lazo_client,
-            nominatim=nominatim,
-            include_sample=True,
-            coverage=True,
-            plots=True,
-        )
-        logger.info("Profiling took %.2fs", time.perf_counter() - start)
-=======
         with prom_incremented(PROM_PROFILING):
             start = time.perf_counter()
-            metadata = process_dataset(
+            metadata = process_dataset(  ###
                 data=dataset_path,
                 dataset_id=dataset_id,
                 metadata=metadata,
                 lazo_client=lazo_client,
+                nominatim=nominatim,
                 include_sample=True,
                 coverage=True,
                 plots=True,
             )
             logger.info("Profiling took %.2fs", time.perf_counter() - start)
->>>>>>> 17abc82d
 
         metadata['materialize'] = materialize
         return metadata
